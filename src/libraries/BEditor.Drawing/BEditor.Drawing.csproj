﻿<Project Sdk="Microsoft.NET.Sdk">

    <Import Project="..\..\..\props\analyzer.props" />
    <Import Project="..\Shared\Shared.projitems" Label="Shared" />

    <ItemGroup>
        <PackageReference Include="OpenCvSharp4" Version="4.5.3.20210725" />
        <PackageReference Include="OpenCvSharp4.runtime.centos7-x64" Version="4.0.0.20190129" />
        <PackageReference Include="OpenCvSharp4.runtime.osx.10.15-x64" Version="4.5.2.20210404" />
<<<<<<< HEAD
        <PackageReference Include="OpenCvSharp4.runtime.ubuntu.18.04-x64" Version="4.5.3.20210725" />
        <PackageReference Include="OpenCvSharp4.runtime.win" Version="4.5.2.20210404" />
=======
        <PackageReference Include="OpenCvSharp4.runtime.ubuntu.18.04-x64" Version="4.5.2.20210404" />
        <PackageReference Include="OpenCvSharp4.runtime.win" Version="4.5.3.20210725" />
>>>>>>> 998741d3
        <PackageReference Include="SkiaSharp" Version="2.80.3" />
        <PackageReference Include="SkiaSharp.NativeAssets.Linux" Version="2.80.3" />
    </ItemGroup>

    <ItemGroup>
        <ProjectReference Include="..\BEditor.Compute\BEditor.Compute.csproj" />
        <ProjectReference Include="..\BEditor.Settings\BEditor.Settings.csproj" />
    </ItemGroup>

    <ItemGroup>
        <Compile Update="Resources\Strings.Designer.cs">
            <DesignTime>True</DesignTime>
            <AutoGen>True</AutoGen>
            <DependentUpon>Strings.resx</DependentUpon>
        </Compile>
    </ItemGroup>

    <ItemGroup>
        <EmbeddedResource Update="Resources\Strings.resx">
            <Generator>ResXFileCodeGenerator</Generator>
            <LastGenOutput>Strings.Designer.cs</LastGenOutput>
        </EmbeddedResource>
    </ItemGroup>

</Project><|MERGE_RESOLUTION|>--- conflicted
+++ resolved
@@ -7,13 +7,8 @@
         <PackageReference Include="OpenCvSharp4" Version="4.5.3.20210725" />
         <PackageReference Include="OpenCvSharp4.runtime.centos7-x64" Version="4.0.0.20190129" />
         <PackageReference Include="OpenCvSharp4.runtime.osx.10.15-x64" Version="4.5.2.20210404" />
-<<<<<<< HEAD
         <PackageReference Include="OpenCvSharp4.runtime.ubuntu.18.04-x64" Version="4.5.3.20210725" />
-        <PackageReference Include="OpenCvSharp4.runtime.win" Version="4.5.2.20210404" />
-=======
-        <PackageReference Include="OpenCvSharp4.runtime.ubuntu.18.04-x64" Version="4.5.2.20210404" />
         <PackageReference Include="OpenCvSharp4.runtime.win" Version="4.5.3.20210725" />
->>>>>>> 998741d3
         <PackageReference Include="SkiaSharp" Version="2.80.3" />
         <PackageReference Include="SkiaSharp.NativeAssets.Linux" Version="2.80.3" />
     </ItemGroup>
