--- conflicted
+++ resolved
@@ -222,11 +222,8 @@
                     EffectMetadata.Create<Effects.LinearGradient>(Strings.LinearGradient),
                     EffectMetadata.Create<Effects.CircularGradient>(Strings.CircularGradient),
                     EffectMetadata.Create<Effects.PointLightDiffuse>(Strings.PointLightDiffuse),
-<<<<<<< HEAD
-=======
                     EffectMetadata.Create<Effects.PartsDisassembly>(Strings.PartsDisassembly),
                     EffectMetadata.Create<Effects.FlatShadow>(Strings.FlatShadow),
->>>>>>> eaa75a0e
                 },
             };
 
