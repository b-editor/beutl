--- conflicted
+++ resolved
@@ -694,15 +694,13 @@
   <data name="DecoderNotFound" xml:space="preserve">
     <value>Decoder not found.</value>
   </data>
-<<<<<<< HEAD
   <data name="PartsDisassembly" xml:space="preserve">
     <value>Parts disassembly</value>
-=======
+  </data>
   <data name="Length" xml:space="preserve">
     <value>Length</value>
   </data>
   <data name="FlatShadow" xml:space="preserve">
     <value>Flat Shadow</value>
->>>>>>> bc5f421b
   </data>
 </root>