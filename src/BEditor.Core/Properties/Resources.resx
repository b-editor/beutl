﻿<?xml version="1.0" encoding="utf-8"?>
<root>
  <!-- 
    Microsoft ResX Schema 
    
    Version 2.0
    
    The primary goals of this format is to allow a simple XML format 
    that is mostly human readable. The generation and parsing of the 
    various data types are done through the TypeConverter classes 
    associated with the data types.
    
    Example:
    
    ... ado.net/XML headers & schema ...
    <resheader name="resmimetype">text/microsoft-resx</resheader>
    <resheader name="version">2.0</resheader>
    <resheader name="reader">System.Resources.ResXResourceReader, System.Windows.Forms, ...</resheader>
    <resheader name="writer">System.Resources.ResXResourceWriter, System.Windows.Forms, ...</resheader>
    <data name="Name1"><value>this is my long string</value><comment>this is a comment</comment></data>
    <data name="Color1" type="System.Drawing.Color, System.Drawing">Blue</data>
    <data name="Bitmap1" mimetype="application/x-microsoft.net.object.binary.base64">
        <value>[base64 mime encoded serialized .NET Framework object]</value>
    </data>
    <data name="Icon1" type="System.Drawing.Icon, System.Drawing" mimetype="application/x-microsoft.net.object.bytearray.base64">
        <value>[base64 mime encoded string representing a byte array form of the .NET Framework object]</value>
        <comment>This is a comment</comment>
    </data>
                
    There are any number of "resheader" rows that contain simple 
    name/value pairs.
    
    Each data row contains a name, and value. The row also contains a 
    type or mimetype. Type corresponds to a .NET class that support 
    text/value conversion through the TypeConverter architecture. 
    Classes that don't support this are serialized and stored with the 
    mimetype set.
    
    The mimetype is used for serialized objects, and tells the 
    ResXResourceReader how to depersist the object. This is currently not 
    extensible. For a given mimetype the value must be set accordingly:
    
    Note - application/x-microsoft.net.object.binary.base64 is the format 
    that the ResXResourceWriter will generate, however the reader can 
    read any of the formats listed below.
    
    mimetype: application/x-microsoft.net.object.binary.base64
    value   : The object must be serialized with 
            : System.Runtime.Serialization.Formatters.Binary.BinaryFormatter
            : and then encoded with base64 encoding.
    
    mimetype: application/x-microsoft.net.object.soap.base64
    value   : The object must be serialized with 
            : System.Runtime.Serialization.Formatters.Soap.SoapFormatter
            : and then encoded with base64 encoding.

    mimetype: application/x-microsoft.net.object.bytearray.base64
    value   : The object must be serialized into a byte array 
            : using a System.ComponentModel.TypeConverter
            : and then encoded with base64 encoding.
    -->
  <xsd:schema id="root" xmlns="" xmlns:xsd="http://www.w3.org/2001/XMLSchema" xmlns:msdata="urn:schemas-microsoft-com:xml-msdata">
    <xsd:import namespace="http://www.w3.org/XML/1998/namespace" />
    <xsd:element name="root" msdata:IsDataSet="true">
      <xsd:complexType>
        <xsd:choice maxOccurs="unbounded">
          <xsd:element name="metadata">
            <xsd:complexType>
              <xsd:sequence>
                <xsd:element name="value" type="xsd:string" minOccurs="0" />
              </xsd:sequence>
              <xsd:attribute name="name" use="required" type="xsd:string" />
              <xsd:attribute name="type" type="xsd:string" />
              <xsd:attribute name="mimetype" type="xsd:string" />
              <xsd:attribute ref="xml:space" />
            </xsd:complexType>
          </xsd:element>
          <xsd:element name="assembly">
            <xsd:complexType>
              <xsd:attribute name="alias" type="xsd:string" />
              <xsd:attribute name="name" type="xsd:string" />
            </xsd:complexType>
          </xsd:element>
          <xsd:element name="data">
            <xsd:complexType>
              <xsd:sequence>
                <xsd:element name="value" type="xsd:string" minOccurs="0" msdata:Ordinal="1" />
                <xsd:element name="comment" type="xsd:string" minOccurs="0" msdata:Ordinal="2" />
              </xsd:sequence>
              <xsd:attribute name="name" type="xsd:string" use="required" msdata:Ordinal="1" />
              <xsd:attribute name="type" type="xsd:string" msdata:Ordinal="3" />
              <xsd:attribute name="mimetype" type="xsd:string" msdata:Ordinal="4" />
              <xsd:attribute ref="xml:space" />
            </xsd:complexType>
          </xsd:element>
          <xsd:element name="resheader">
            <xsd:complexType>
              <xsd:sequence>
                <xsd:element name="value" type="xsd:string" minOccurs="0" msdata:Ordinal="1" />
              </xsd:sequence>
              <xsd:attribute name="name" type="xsd:string" use="required" />
            </xsd:complexType>
          </xsd:element>
        </xsd:choice>
      </xsd:complexType>
    </xsd:element>
  </xsd:schema>
  <resheader name="resmimetype">
    <value>text/microsoft-resx</value>
  </resheader>
  <resheader name="version">
    <value>2.0</value>
  </resheader>
  <resheader name="reader">
    <value>System.Resources.ResXResourceReader, System.Windows.Forms, Version=4.0.0.0, Culture=neutral, PublicKeyToken=b77a5c561934e089</value>
  </resheader>
  <resheader name="writer">
    <value>System.Resources.ResXResourceWriter, System.Windows.Forms, Version=4.0.0.0, Culture=neutral, PublicKeyToken=b77a5c561934e089</value>
  </resheader>
  <data name="AccessCreate_new" xml:space="preserve">
    <value>Create New(_N)</value>
    <comment>アクセラレータキーに使用</comment>
  </data>
  <data name="AccessEdit" xml:space="preserve">
    <value>Edit(_E)</value>
    <comment>アクセラレータキーに使用</comment>
  </data>
  <data name="AccessFile" xml:space="preserve">
    <value>File(_F)</value>
    <comment>アクセラレータキーに使用</comment>
  </data>
  <data name="AccessHelp" xml:space="preserve">
    <value>Help(_H)</value>
  </data>
  <data name="AccessOpen" xml:space="preserve">
    <value>Open(_O)</value>
    <comment>アクセラレータキーに使用</comment>
  </data>
  <data name="AccessOut" xml:space="preserve">
    <value>Output(_O)</value>
    <comment>アクセラレータキーに使用</comment>
  </data>
  <data name="AccessPlugin" xml:space="preserve">
    <value>Plugin(_X)</value>
  </data>
  <data name="AccessProject" xml:space="preserve">
    <value>Project(_P)</value>
    <comment>アクセラレータキーに使用</comment>
  </data>
  <data name="AccessSave" xml:space="preserve">
    <value>Save(_S)</value>
    <comment>アクセラレータキーに使用</comment>
  </data>
  <data name="AccessTool" xml:space="preserve">
    <value>Tool(_T)</value>
    <comment>アクセラレータキーに使用</comment>
  </data>
  <data name="AccessView" xml:space="preserve">
    <value>View(_V)</value>
    <comment>アクセラレータキーに使用</comment>
  </data>
  <data name="ActivityLog" xml:space="preserve">
    <value>ActivityLog</value>
  </data>
  <data name="Add" xml:space="preserve">
    <value>Add</value>
  </data>
  <data name="AddClip" xml:space="preserve">
    <value>Add a clip</value>
  </data>
  <data name="AddEffect" xml:space="preserve">
    <value>Add a effect</value>
  </data>
  <data name="AddKeyframe" xml:space="preserve">
    <value>Add a keyframe</value>
  </data>
  <data name="AddScene" xml:space="preserve">
    <value>Add a scene</value>
  </data>
  <data name="Adjust coordinates" xml:space="preserve">
    <value>Adjust coordinates</value>
  </data>
  <data name="Alpha" xml:space="preserve">
    <value>Transparency</value>
  </data>
  <data name="Ambient" xml:space="preserve">
    <value>Ambient</value>
  </data>
  <data name="Angle" xml:space="preserve">
    <value>Angle</value>
  </data>
  <data name="AngleX" xml:space="preserve">
    <value>X-axis angle</value>
  </data>
  <data name="AngleY" xml:space="preserve">
    <value>Y-axis angle</value>
  </data>
  <data name="AngleZ" xml:space="preserve">
    <value>Z-axis angle</value>
  </data>
  <data name="AppClose" xml:space="preserve">
    <value>Close</value>
  </data>
  <data name="Appearance" xml:space="preserve">
    <value>Appearance</value>
  </data>
  <data name="AreaExpansion" xml:space="preserve">
    <value>Area expansion</value>
  </data>
  <data name="Audio" xml:space="preserve">
    <value>Audio</value>
  </data>
  <data name="BackupFile" xml:space="preserve">
    <value>BackupFile</value>
  </data>
  <data name="Ball" xml:space="preserve">
    <value>Ball</value>
  </data>
  <data name="Blend" xml:space="preserve">
    <value>Blend</value>
  </data>
  <data name="Blur" xml:space="preserve">
    <value>Blur</value>
  </data>
  <data name="BlurMode" xml:space="preserve">
    <value>Blur method</value>
  </data>
  <data name="Border" xml:space="preserve">
    <value>Border</value>
  </data>
  <data name="Bottom" xml:space="preserve">
    <value>Bottom</value>
  </data>
  <data name="Camera" xml:space="preserve">
    <value>Camera</value>
  </data>
  <data name="Cancel" xml:space="preserve">
    <value>Cancel</value>
  </data>
  <data name="CenterX" xml:space="preserve">
    <value>Center X</value>
  </data>
  <data name="CenterY" xml:space="preserve">
    <value>Center Y</value>
  </data>
  <data name="CenterZ" xml:space="preserve">
    <value>Center Z</value>
  </data>
  <data name="Circle" xml:space="preserve">
    <value>Circle</value>
  </data>
  <data name="Clip" xml:space="preserve">
    <value>Clip</value>
  </data>
  <data name="ClipHeight" xml:space="preserve">
    <value>Clip height (changes apply after restarting the application)</value>
  </data>
  <data name="ClipInfo" xml:space="preserve">
    <value>Clip information</value>
  </data>
  <data name="Clipping" xml:space="preserve">
    <value>Clipping</value>
  </data>
  <data name="Close" xml:space="preserve">
    <value>Close</value>
  </data>
  <data name="Color" xml:space="preserve">
    <value>Color</value>
  </data>
  <data name="ColorKey" xml:space="preserve">
    <value>ColorKey</value>
  </data>
  <data name="ColorPalette" xml:space="preserve">
    <value>Color palette</value>
  </data>
  <data name="ColorPicker" xml:space="preserve">
    <value>ColorPicker</value>
  </data>
  <data name="CommandQ1" xml:space="preserve">
    <value>This operation can not be undone
Do you want to perform the operation?</value>
  </data>
  <data name="Continue" xml:space="preserve">
    <value>Continue</value>
  </data>
  <data name="ConvertJson" xml:space="preserve">
    <value>Convert to json format</value>
  </data>
  <data name="Coordinate" xml:space="preserve">
    <value>Coodinate</value>
  </data>
  <data name="Copy" xml:space="preserve">
    <value>Copy</value>
  </data>
  <data name="Create" xml:space="preserve">
    <value>Create</value>
  </data>
  <data name="Create_new" xml:space="preserve">
    <value>Create New</value>
  </data>
  <data name="Create_project" xml:space="preserve">
    <value>Create a project</value>
  </data>
  <data name="Cube" xml:space="preserve">
    <value>Cube</value>
  </data>
  <data name="Cut" xml:space="preserve">
    <value>Cut</value>
  </data>
  <data name="Delete" xml:space="preserve">
    <value>Delete</value>
  </data>
  <data name="DeleteCommand" xml:space="preserve">
    <value>Delete recorded commands</value>
  </data>
  <data name="DepthFunction" xml:space="preserve">
    <value>DepthFunction</value>
  </data>
  <data name="DepthTest" xml:space="preserve">
    <value>DepthTest</value>
  </data>
  <data name="DepthTestEneble" xml:space="preserve">
    <value>Enable Depth Testing</value>
  </data>
  <data name="DetailedSettings" xml:space="preserve">
    <value>Detailed settings</value>
  </data>
  <data name="Diffuse" xml:space="preserve">
    <value>Diffuse</value>
  </data>
  <data name="Diffusion" xml:space="preserve">
    <value>Diffusion</value>
  </data>
  <data name="Dilate" xml:space="preserve">
    <value>Dilate</value>
  </data>
  <data name="DirectionalLightSource" xml:space="preserve">
    <value>Directional Light Source</value>
  </data>
  <data name="DisabledPlugins" xml:space="preserve">
    <value>Disabled plugins</value>
  </data>
  <data name="Disconnect" xml:space="preserve">
    <value>Disconnect</value>
  </data>
  <data name="DropShadow" xml:space="preserve">
    <value>DropShadow</value>
  </data>
  <data name="Edit" xml:space="preserve">
    <value>Edit</value>
  </data>
  <data name="Effect" xml:space="preserve">
    <value>Effect</value>
  </data>
  <data name="EffectFailed" xml:space="preserve">
    <value>The effect failed. [{0}]</value>
  </data>
  <data name="Effects" xml:space="preserve">
    <value>Effects</value>
  </data>
  <data name="EnableErrorLog" xml:space="preserve">
    <value>Enable error log</value>
  </data>
  <data name="Erode" xml:space="preserve">
    <value>Erode</value>
  </data>
  <data name="ErrorHasOccurred" xml:space="preserve">
    <value>An error has occurred.</value>
  </data>
  <data name="ErrorMessage" xml:space="preserve">
    <value>An error has occurred.
Please let the developer know.</value>
  </data>
  <data name="ErrorObjectViewer1" xml:space="preserve">
    <value>Select a {0} or its child elements</value>
  </data>
  <data name="ErrorObjectViewer2" xml:space="preserve">
    <value>Please select {0}</value>
  </data>
  <data name="ExceptionInfomationHidden" xml:space="preserve">
    <value>Hide error information</value>
  </data>
  <data name="ExceptionInfomationShow" xml:space="preserve">
    <value>Display error information</value>
  </data>
  <data name="ExceptionMesssage" xml:space="preserve">
    <value>Messsage</value>
  </data>
  <data name="ExceptionOpenFileSaved" xml:space="preserve">
    <value>The file you had open has been saved to {0}.</value>
  </data>
  <data name="ExceptionStackTrace" xml:space="preserve">
    <value>StackTrace</value>
  </data>
  <data name="ExceptionWasThrown" xml:space="preserve">
    <value>{0} was thrown.</value>
  </data>
  <data name="FailedToLoad" xml:space="preserve">
    <value>{0} failed to load.</value>
  </data>
  <data name="Figure" xml:space="preserve">
    <value>Figure</value>
  </data>
  <data name="File" xml:space="preserve">
    <value>File</value>
  </data>
  <data name="FileSaved" xml:space="preserve">
    <value>The file has been saved</value>
  </data>
  <data name="Font" xml:space="preserve">
    <value>Font</value>
  </data>
  <data name="Fov" xml:space="preserve">
    <value>viewing angle</value>
  </data>
  <data name="Framerate" xml:space="preserve">
    <value>Framerate</value>
  </data>
  <data name="Frequency" xml:space="preserve">
    <value>Frequency</value>
  </data>
  <data name="From_backup" xml:space="preserve">
    <value>Created from a backup</value>
  </data>
  <data name="General" xml:space="preserve">
    <value>General</value>
  </data>
  <data name="GetPath" xml:space="preserve">
    <value>Get the path</value>
  </data>
  <data name="Height" xml:space="preserve">
    <value>Height</value>
  </data>
  <data name="Hide" xml:space="preserve">
    <value>Hide</value>
  </data>
  <data name="Image" xml:space="preserve">
    <value>Image</value>
  </data>
  <data name="ImageFile" xml:space="preserve">
    <value>Image file</value>
  </data>
  <data name="ImageOutput" xml:space="preserve">
    <value>Image Output</value>
  </data>
  <data name="Infomation" xml:space="preserve">
    <value>Infomation</value>
  </data>
  <data name="Install" xml:space="preserve">
    <value>Install</value>
  </data>
  <data name="InstalledPlugins" xml:space="preserve">
    <value>Installed plugins</value>
  </data>
  <data name="Language" xml:space="preserve">
    <value>Language</value>
  </data>
  <data name="Layer" xml:space="preserve">
    <value>Layer</value>
  </data>
  <data name="Left" xml:space="preserve">
    <value>Left</value>
  </data>
  <data name="Length" xml:space="preserve">
    <value>Length</value>
  </data>
  <data name="Library" xml:space="preserve">
    <value>Library</value>
  </data>
  <data name="Lighting" xml:space="preserve">
    <value>Lighting</value>
  </data>
  <data name="Line" xml:space="preserve">
    <value>Line width</value>
  </data>
  <data name="LoadPlugin" xml:space="preserve">
    <value>Load this plugin next time</value>
  </data>
  <data name="Material" xml:space="preserve">
    <value>Material</value>
  </data>
  <data name="MemoryRelease" xml:space="preserve">
    <value>Memory release</value>
  </data>
  <data name="Menu" xml:space="preserve">
    <value>Menu</value>
  </data>
  <data name="Monoc" xml:space="preserve">
    <value>Monochromatic</value>
  </data>
  <data name="MostRecentlyUsedList" xml:space="preserve">
    <value>MostRecentlyUsedList</value>
  </data>
  <data name="MoveToEnd" xml:space="preserve">
    <value>Move to end</value>
  </data>
  <data name="MoveToNextFrame" xml:space="preserve">
    <value>Move to the next frame</value>
  </data>
  <data name="MoveToPreviousFrame" xml:space="preserve">
    <value>Move to previous frame</value>
  </data>
  <data name="MoveToTop" xml:space="preserve">
    <value>Move to top</value>
  </data>
  <data name="MultiLayerization" xml:space="preserve">
    <value>Multi layerization</value>
  </data>
  <data name="Name" xml:space="preserve">
    <value>Name</value>
  </data>
  <data name="No" xml:space="preserve">
    <value>No</value>
  </data>
  <data name="ObjectViewer" xml:space="preserve">
    <value>ObjectViewer</value>
  </data>
  <data name="OK" xml:space="preserve">
    <value>OK</value>
  </data>
  <data name="Open" xml:space="preserve">
    <value>Open</value>
  </data>
  <data name="OpenProjectDirectory" xml:space="preserve">
    <value>Open the directory where this project file is located</value>
  </data>
  <data name="OpenThisRepository" xml:space="preserve">
    <value>Open the repository for this software</value>
  </data>
  <data name="Optimization" xml:space="preserve">
    <value>optimization</value>
  </data>
  <data name="Others" xml:space="preserve">
    <value>Others</value>
  </data>
  <data name="Outputs" xml:space="preserve">
    <value>Outputs</value>
  </data>
  <data name="Panel" xml:space="preserve">
    <value>Panel</value>
  </data>
  <data name="Paste" xml:space="preserve">
    <value>Paste</value>
  </data>
  <data name="Pause" xml:space="preserve">
    <value>Pause</value>
  </data>
  <data name="Perspective" xml:space="preserve">
    <value>Perspective</value>
  </data>
  <data name="Play" xml:space="preserve">
    <value>Play</value>
  </data>
  <data name="Playing" xml:space="preserve">
    <value>Playing</value>
  </data>
  <data name="PlayPause" xml:space="preserve">
    <value>Play/Pause</value>
  </data>
  <data name="Plugins" xml:space="preserve">
    <value>Plugins</value>
  </data>
  <data name="PluginsAddedMessage" xml:space="preserve">
    <value>{0} plugins have been added.
Please select the plugin you want to load</value>
  </data>
  <data name="PointLightSource" xml:space="preserve">
    <value>Point Light Source</value>
  </data>
  <data name="Project" xml:space="preserve">
    <value>Project</value>
  </data>
  <data name="ProjectFile" xml:space="preserve">
    <value>Project file</value>
  </data>
  <data name="ProjectFilePath" xml:space="preserve">
    <value>The folder with project files</value>
  </data>
  <data name="PropertyShowHide" xml:space="preserve">
    <value>Show/hide property</value>
  </data>
  <data name="Range" xml:space="preserve">
    <value>Range</value>
  </data>
  <data name="RangeAbove" xml:space="preserve">
    <value>Enter a value of {0} or greater</value>
  </data>
  <data name="Redo" xml:space="preserve">
    <value>Redo</value>
  </data>
  <data name="Remove" xml:space="preserve">
    <value>Remove</value>
  </data>
  <data name="Resize" xml:space="preserve">
    <value>Resize</value>
  </data>
  <data name="Retry" xml:space="preserve">
    <value>Retry</value>
  </data>
  <data name="Right" xml:space="preserve">
    <value>Right</value>
  </data>
  <data name="Samplingrate" xml:space="preserve">
    <value>Samplingrate</value>
  </data>
  <data name="Save" xml:space="preserve">
    <value>Save</value>
  </data>
  <data name="SaveFolder" xml:space="preserve">
    <value>Save folder</value>
  </data>
  <data name="Save_as" xml:space="preserve">
    <value>Save as</value>
  </data>
  <data name="Scene" xml:space="preserve">
    <value>Scene</value>
  </data>
  <data name="Scenes" xml:space="preserve">
    <value>Scenes</value>
  </data>
  <data name="SendFeedback" xml:space="preserve">
    <value>Send feedback(Open an Issue on GitHub)</value>
  </data>
  <data name="Separate" xml:space="preserve">
    <value>Separate</value>
  </data>
  <data name="Settings" xml:space="preserve">
    <value>Settings</value>
  </data>
  <data name="Shininess" xml:space="preserve">
    <value>Shininess</value>
  </data>
  <data name="Show" xml:space="preserve">
    <value>Show</value>
  </data>
  <data name="Shutdown" xml:space="preserve">
    <value>Shutdown</value>
  </data>
  <data name="Size" xml:space="preserve">
    <value>Size</value>
  </data>
  <data name="Specular" xml:space="preserve">
    <value>Specular</value>
  </data>
  <data name="Speed" xml:space="preserve">
    <value>Speed</value>
  </data>
  <data name="SpotLight" xml:space="preserve">
    <value>SpotLight</value>
  </data>
  <data name="Square" xml:space="preserve">
    <value>Square</value>
  </data>
  <data name="Standard" xml:space="preserve">
    <value>Standard</value>
  </data>
  <data name="Start" xml:space="preserve">
    <value>Start frame</value>
  </data>
  <data name="TargetX" xml:space="preserve">
    <value>Target x</value>
  </data>
  <data name="TargetY" xml:space="preserve">
    <value>Target y</value>
  </data>
  <data name="TargetZ" xml:space="preserve">
    <value>Target z</value>
  </data>
  <data name="Text" xml:space="preserve">
    <value>Text</value>
  </data>
  <data name="TimeLine" xml:space="preserve">
    <value>TimeLine</value>
  </data>
  <data name="TimelineShowHide" xml:space="preserve">
    <value>Show/hide timeline</value>
  </data>
  <data name="Tool" xml:space="preserve">
    <value>Tool</value>
  </data>
  <data name="Top" xml:space="preserve">
    <value>Top</value>
  </data>
  <data name="Type" xml:space="preserve">
    <value>Type</value>
  </data>
  <data name="Undo" xml:space="preserve">
    <value>Undo</value>
  </data>
  <data name="Uninstall" xml:space="preserve">
    <value>Uninstall</value>
  </data>
  <data name="UninstallPlugin" xml:space="preserve">
    <value>Uninstall {0}</value>
  </data>
  <data name="UnloadPlugin" xml:space="preserve">
    <value>Don't load this plugin next time</value>
  </data>
  <data name="UseAutoBackup" xml:space="preserve">
    <value>Use automatic backups</value>
  </data>
  <data name="UseDarkMode" xml:space="preserve">
    <value>Use dark mode</value>
  </data>
  <data name="ValueIsNotValid" xml:space="preserve">
    <value>value is not valid</value>
  </data>
  <data name="Varsion" xml:space="preserve">
    <value>Varsion</value>
  </data>
  <data name="Video" xml:space="preserve">
    <value>Video</value>
  </data>
  <data name="VideoFile" xml:space="preserve">
    <value>Video file</value>
  </data>
  <data name="VideoOutput" xml:space="preserve">
    <value>Video Output</value>
  </data>
  <data name="View" xml:space="preserve">
    <value>View</value>
  </data>
  <data name="Width" xml:space="preserve">
    <value>Width</value>
  </data>
  <data name="WidthOf1Frame" xml:space="preserve">
    <value>Width of 1 frame</value>
  </data>
  <data name="X" xml:space="preserve">
    <value>X</value>
  </data>
  <data name="Y" xml:space="preserve">
    <value>Y</value>
  </data>
  <data name="Yes" xml:space="preserve">
    <value>Yes</value>
  </data>
  <data name="Z" xml:space="preserve">
    <value>Z</value>
  </data>
  <data name="ZFar" xml:space="preserve">
    <value>Zfar</value>
  </data>
  <data name="ZNear" xml:space="preserve">
    <value>Znear</value>
  </data>
  <data name="Zoom" xml:space="preserve">
    <value>Zoom</value>
  </data>
  <data name="_3DObject" xml:space="preserve">
    <value>3DObject</value>
  </data>
  <data name="JsonFile" xml:space="preserve">
    <value>Json file</value>
  </data>
  <data name="SceneSettings" xml:space="preserve">
    <value>Setting the current scene</value>
  </data>
  <data name="UnknownCommand" xml:space="preserve">
    <value>Unknown command</value>
  </data>
  <data name="SaveToFile" xml:space="preserve">
    <value>Save to file</value>
  </data>
  <data name="LinearGradient" xml:space="preserve">
    <value>Linear gradient</value>
  </data>
  <data name="StartPoint" xml:space="preserve">
    <value>Start point</value>
  </data>
  <data name="EndPoint" xml:space="preserve">
    <value>End point</value>
  </data>
  <data name="Colors" xml:space="preserve">
    <value>Colors</value>
  </data>
  <data name="Anchors" xml:space="preserve">
    <value>Anchors</value>
  </data>
  <data name="Mode" xml:space="preserve">
    <value>Mode</value>
  </data>
  <data name="Repeat" xml:space="preserve">
    <value>Repeat</value>
  </data>
  <data name="Mask" xml:space="preserve">
    <value>Mask</value>
  </data>
  <data name="Rotate" xml:space="preserve">
    <value>Rotate</value>
  </data>
  <data name="PathToImageObject" xml:space="preserve">
    <value>Path to the image object</value>
  </data>
  <data name="FitToOriginalSize" xml:space="preserve">
    <value>Fit to original size</value>
  </data>
  <data name="InvertMask" xml:space="preserve">
    <value>Invert Mask</value>
  </data>
  <data name="CircularGradient" xml:space="preserve">
    <value>Circular gradient</value>
  </data>
  <data name="Radius" xml:space="preserve">
    <value>Radius</value>
  </data>
  <data name="Clamp" xml:space="preserve">
    <value>Clamp</value>
  </data>
  <data name="Mirror" xml:space="preserve">
    <value>Mirror</value>
  </data>
  <data name="Decal" xml:space="preserve">
    <value>Decal</value>
  </data>
<<<<<<< HEAD
  <data name="PointLightDiffuse" xml:space="preserve">
    <value>PointLightDiffuse</value>
=======
  <data name="EnableMultipleObjects" xml:space="preserve">
    <value>Enable multiple objects</value>
  </data>
  <data name="ImageSplit" xml:space="preserve">
    <value>Image splitting</value>
  </data>
  <data name="NumberOfHorizontalDivisions" xml:space="preserve">
    <value>Number of horizontal divisions</value>
  </data>
  <data name="NumberOfVerticalDivisions" xml:space="preserve">
    <value>Number of vertical divisions</value>
  </data>
  <data name="MultipleImageControls" xml:space="preserve">
    <value>Multiple Image Control</value>
>>>>>>> 0462662b
  </data>
</root><|MERGE_RESOLUTION|>--- conflicted
+++ resolved
@@ -813,10 +813,8 @@
   <data name="Decal" xml:space="preserve">
     <value>Decal</value>
   </data>
-<<<<<<< HEAD
   <data name="PointLightDiffuse" xml:space="preserve">
     <value>PointLightDiffuse</value>
-=======
   <data name="EnableMultipleObjects" xml:space="preserve">
     <value>Enable multiple objects</value>
   </data>
@@ -831,6 +829,5 @@
   </data>
   <data name="MultipleImageControls" xml:space="preserve">
     <value>Multiple Image Control</value>
->>>>>>> 0462662b
   </data>
 </root>