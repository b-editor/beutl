--- conflicted
+++ resolved
@@ -11,7 +11,6 @@
              d:DesignHeight="450"
              d:DesignWidth="800"
              x:DataType="viewModels:PackageSettingsPageViewModel"
-<<<<<<< HEAD
              Focusable="True"
              IsEnabled="{CompiledBinding !IsBusy.Value}"
              mc:Ignorable="d">
@@ -21,9 +20,6 @@
         <KeyBinding Command="{CompiledBinding Refresh}" Gesture="Ctrl+R" />
     </UserControl.KeyBindings>
 
-=======
-             mc:Ignorable="d">
->>>>>>> 6f6f550f
     <UserControl.Styles>
         <Style Selector="TextBox.customStyle">
             <Setter Property="MinWidth" Value="250" />
@@ -41,11 +37,7 @@
                     Spacing="16">
             <Button Classes="breadcrumb"
                     Click="NavigatePackageDetailsPage_Click"
-<<<<<<< HEAD
                     Content="{CompiledBinding Package.Name.Value}" />
-=======
-                    Content="{CompiledBinding Parent.Package.Value.Name}" />
->>>>>>> 6f6f550f
 
             <Label Classes="breadcrumb" />
 
@@ -62,11 +54,7 @@
                                           Expands="True"
                                           Header="{DynamicResource S.DevelopPage.Package.Fields.Name}">
                     <ctrls:OptionsDisplayItem.ActionButton>
-<<<<<<< HEAD
                         <TextBlock Classes="description" Text="{CompiledBinding Package.Name.Value}" />
-=======
-                        <TextBlock Classes="description" Text="{CompiledBinding Parent.Package.Value.Name}" />
->>>>>>> 6f6f550f
                     </ctrls:OptionsDisplayItem.ActionButton>
                     <ctrls:OptionsDisplayItem.Content>
                         <TextBox Classes="customStyle" Text="{CompiledBinding Name.Value}" />
@@ -82,11 +70,7 @@
                                           Expands="True"
                                           Header="{DynamicResource S.DevelopPage.Package.Fields.DisplayName}">
                     <ctrls:OptionsDisplayItem.ActionButton>
-<<<<<<< HEAD
                         <TextBlock Classes="description" Text="{CompiledBinding Package.DisplayName.Value}" />
-=======
-                        <TextBlock Classes="description" Text="{CompiledBinding Parent.Package.Value.DisplayName}" />
->>>>>>> 6f6f550f
                     </ctrls:OptionsDisplayItem.ActionButton>
                     <ctrls:OptionsDisplayItem.Content>
                         <TextBox Classes="customStyle" Text="{CompiledBinding DisplayName.Value}" />
@@ -99,11 +83,7 @@
                     <ctrls:OptionsDisplayItem.ActionButton>
                         <TextBlock MaxWidth="150"
                                    Classes="description"
-<<<<<<< HEAD
                                    Text="{CompiledBinding Package.Description.Value}"
-=======
-                                   Text="{CompiledBinding Parent.Package.Value.Description}"
->>>>>>> 6f6f550f
                                    TextTrimming="CharacterEllipsis" />
                     </ctrls:OptionsDisplayItem.ActionButton>
                     <ctrls:OptionsDisplayItem.Content>
@@ -119,11 +99,7 @@
                     <ctrls:OptionsDisplayItem.ActionButton>
                         <TextBlock MaxWidth="150"
                                    Classes="description"
-<<<<<<< HEAD
                                    Text="{CompiledBinding Package.ShortDescription.Value}"
-=======
-                                   Text="{CompiledBinding Parent.Package.Value.ShortDescription}"
->>>>>>> 6f6f550f
                                    TextTrimming="CharacterEllipsis" />
                     </ctrls:OptionsDisplayItem.ActionButton>
                     <ctrls:OptionsDisplayItem.Content>
@@ -131,11 +107,7 @@
                     </ctrls:OptionsDisplayItem.Content>
                 </ctrls:OptionsDisplayItem>
 
-<<<<<<< HEAD
                 <!--<ctrls:OptionsDisplayItem Description="{DynamicResource S.DevelopPage.Package.Fields.LogoImageDescription}"
-=======
-                <ctrls:OptionsDisplayItem Description="{DynamicResource S.DevelopPage.Package.Fields.LogoImageDescription}"
->>>>>>> 6f6f550f
                                           Expands="True"
                                           Header="{DynamicResource S.DevelopPage.Package.Fields.LogoImage}">
                     <ctrls:OptionsDisplayItem.ActionButton>
@@ -153,11 +125,7 @@
                     </ctrls:OptionsDisplayItem.Content>
                 </ctrls:OptionsDisplayItem>-->
 
-<<<<<<< HEAD
                 <!--<ctrls:OptionsDisplayItem Description="{DynamicResource S.DevelopPage.Package.Fields.ScreenshotsDescription}"
-=======
-                <ctrls:OptionsDisplayItem Description="{DynamicResource S.DevelopPage.Package.Fields.ScreenshotsDescription}"
->>>>>>> 6f6f550f
                                           Expands="True"
                                           Header="{DynamicResource S.DevelopPage.Package.Fields.Screenshots}">
                     <ctrls:OptionsDisplayItem.Content>
@@ -251,7 +219,6 @@
                                     <StackPanel Grid.Column="0"
                                                 VerticalAlignment="Center"
                                                 Orientation="Vertical">
-<<<<<<< HEAD
                                         <TextBlock Classes="BodyStrongTextBlockStyle" Text="{CompiledBinding Locale.DisplayName}" />
 
                                         <StackPanel Orientation="Horizontal" Spacing="8">
@@ -273,50 +240,19 @@
                                                        IsVisible="{CompiledBinding ShortDescription.Value, Converter={x:Static StringConverters.IsNullOrEmpty}}"
                                                        MaxLines="1"
                                                        Text="{CompiledBinding ShortDescription.Value}" />
-=======
-                                        <TextBlock Classes="BodyStrongTextBlockStyle" Text="{CompiledBinding Resource.Value.Culture.DisplayName}" />
-
-                                        <StackPanel Orientation="Horizontal" Spacing="8">
-                                            <TextBlock Classes="CaptionTextBlockStyle"
-                                                       IsVisible="{CompiledBinding HasDisplayName.Value}"
-                                                       Text="{CompiledBinding Resource.Value.DisplayName}" />
-                                            <TextBlock Classes="CaptionTextBlockStyle"
-                                                       IsVisible="{CompiledBinding !HasDisplayName.Value}"
-                                                       Text="{CompiledBinding Parent.Parent.Package.Value.DisplayName}" />
-
-                                            <TextBlock Classes="CaptionTextBlockStyle"
-                                                       Foreground="{DynamicResource TextFillColorSecondaryBrush}"
-                                                       IsVisible="{CompiledBinding HasShortDescription.Value}"
-                                                       MaxLines="1"
-                                                       Text="{CompiledBinding Resource.Value.ShortDescription}" />
-
-                                            <TextBlock Classes="CaptionTextBlockStyle"
-                                                       Foreground="{DynamicResource TextFillColorSecondaryBrush}"
-                                                       IsVisible="{CompiledBinding !HasShortDescription.Value}"
-                                                       MaxLines="1"
-                                                       Text="{CompiledBinding Parent.Parent.Package.Value.ShortDescription}" />
->>>>>>> 6f6f550f
                                         </StackPanel>
                                     </StackPanel>
 
                                     <Button Grid.Column="1"
                                             Padding="11"
                                             Click="EditResource_Click">
-<<<<<<< HEAD
-                                        <ui:SymbolIcon FontSize="16" Symbol="Edit" />
-=======
                                         <icons:SymbolIcon FontSize="16" Symbol="Edit" />
->>>>>>> 6f6f550f
                                     </Button>
 
                                     <Button Grid.Column="3"
                                             Padding="11"
                                             Click="DeleteResource_Click">
-<<<<<<< HEAD
-                                        <ui:SymbolIcon FontSize="16" Symbol="Delete" />
-=======
                                         <icons:SymbolIcon FontSize="16" Symbol="Delete" />
->>>>>>> 6f6f550f
                                     </Button>
                                 </Grid>
                             </Border>
